// Copyright (c) 2017 Uber Technologies, Inc.
//
// Permission is hereby granted, free of charge, to any person obtaining a copy
// of this software and associated documentation files (the "Software"), to deal
// in the Software without restriction, including without limitation the rights
// to use, copy, modify, merge, publish, distribute, sublicense, and/or sell
// copies of the Software, and to permit persons to whom the Software is
// furnished to do so, subject to the following conditions:
//
// The above copyright notice and this permission notice shall be included in
// all copies or substantial portions of the Software.
//
// THE SOFTWARE IS PROVIDED "AS IS", WITHOUT WARRANTY OF ANY KIND, EXPRESS OR
// IMPLIED, INCLUDING BUT NOT LIMITED TO THE WARRANTIES OF MERCHANTABILITY,
// FITNESS FOR A PARTICULAR PURPOSE AND NONINFRINGEMENT. IN NO EVENT SHALL THE
// AUTHORS OR COPYRIGHT HOLDERS BE LIABLE FOR ANY CLAIM, DAMAGES OR OTHER
// LIABILITY, WHETHER IN AN ACTION OF CONTRACT, TORT OR OTHERWISE, ARISING FROM,
// OUT OF OR IN CONNECTION WITH THE SOFTWARE OR THE USE OR OTHER DEALINGS IN
// THE SOFTWARE.

package xdc

import (
	"context"
	"time"

	"github.com/uber-common/bark"
	"github.com/uber/cadence/.gen/go/admin"
	"github.com/uber/cadence/.gen/go/history"
	"github.com/uber/cadence/.gen/go/shared"
	a "github.com/uber/cadence/client/admin"
	"github.com/uber/cadence/common"
	"github.com/uber/cadence/common/cache"
	"github.com/uber/cadence/common/errors"
	"github.com/uber/cadence/common/logging"
	"github.com/uber/cadence/common/persistence"
)

var (
	// ErrEmptyHistoryRawEventBatch indicate that one single batch of history raw events is of size 0
	ErrEmptyHistoryRawEventBatch = errors.NewInternalFailureError("encounter empty history batch")

	// ErrNoHistoryRawEventBatches indicate that number of batches of history raw events is of size 0
	ErrNoHistoryRawEventBatches = errors.NewInternalFailureError("no history batches are returned")

	// ErrFristHistoryRawEventBatch indicate that first batch of history raw events is malformed
	ErrFristHistoryRawEventBatch = errors.NewInternalFailureError("encounter malformed first history batch")

	// ErrUnknownEncodingType indicate that the encoding type is unknown
	ErrUnknownEncodingType = errors.NewInternalFailureError("unknown encoding type")

	// ErrFailoverDuringResend indicate that failover happend during resend
	ErrFailoverDuringResend = errors.NewInternalFailureError("failover happened during resend")
)

const (
	defaultPageSize = int32(100)
)

type (
	// historyReplicationFn provides the functionality to deliver replication raw history request to history
	historyReplicationFn func(ctx context.Context, request *history.ReplicateRawEventsRequest) error

	// HistoryRereplicator is the interface for resending history events to remote
	HistoryRereplicator interface {
		// SendMultiWorkflowHistory sends multiple run IDs's history events to remote
		SendMultiWorkflowHistory(domainID string, workflowID string,
			beginingRunID string, beginingFirstEventID int64, endingRunID string, endingNextEventID int64) error
	}

	// HistoryRereplicatorImpl is the implementation of HistoryRereplicator
	HistoryRereplicatorImpl struct {
		targetClusterName    string
		domainCache          cache.DomainCache
		adminClient          a.Client
		historyReplicationFn historyReplicationFn
		serializer           persistence.HistorySerializer
		replicationTimeout   time.Duration
		logger               bark.Logger
	}

	historyRereplicationContext struct {
		rpcCalls             int
		domainID             string
		workflowID           string
		beginingRunID        string
		beginingFirstEventID int64
		endingRunID          string
		endingNextEventID    int64
		rereplicator         *HistoryRereplicatorImpl
	}
)

func newHistoryRereplicationContext(domainID string, workflowID string,
	beginingRunID string, beginingFirstEventID int64,
	endingRunID string, endingNextEventID int64,
	rereplicator *HistoryRereplicatorImpl) *historyRereplicationContext {
	return &historyRereplicationContext{
		rpcCalls:             0,
		domainID:             domainID,
		workflowID:           workflowID,
		beginingRunID:        beginingRunID,
		beginingFirstEventID: beginingFirstEventID,
		endingRunID:          endingRunID,
		endingNextEventID:    endingNextEventID,
		rereplicator:         rereplicator,
	}
}

// NewHistoryRereplicator create a new HistoryRereplicatorImpl
func NewHistoryRereplicator(targetClusterName string, domainCache cache.DomainCache, adminClient a.Client, historyReplicationFn historyReplicationFn,
	serializer persistence.HistorySerializer, replicationTimeout time.Duration, logger bark.Logger) *HistoryRereplicatorImpl {

	return &HistoryRereplicatorImpl{
		targetClusterName:    targetClusterName,
		domainCache:          domainCache,
		adminClient:          adminClient,
		historyReplicationFn: historyReplicationFn,
		serializer:           serializer,
		replicationTimeout:   replicationTimeout,
		logger:               logger,
	}
}

// SendMultiWorkflowHistory sends multiple run IDs's history events to remote
func (h *HistoryRereplicatorImpl) SendMultiWorkflowHistory(domainID string, workflowID string,
	beginingRunID string, beginingFirstEventID int64, endingRunID string, endingNextEventID int64) (err error) {
	// NOTE: begining run ID and ending run ID can be different
	// the logic will try to grab events from begining run ID, first event ID to ending run ID, ending next event ID

	// beginingRunID can be empty, if there is no workflow in DB
	// endingRunID must not be empty, since this function is trigger missing events of endingRunID

	rereplicationContext := newHistoryRereplicationContext(domainID, workflowID, beginingRunID, beginingFirstEventID, endingRunID, endingNextEventID, h)

	runID := beginingRunID
	for len(runID) != 0 && runID != endingRunID {
		firstEventID, nextEventID := rereplicationContext.eventIDRange(runID, beginingRunID, beginingFirstEventID, endingRunID, endingNextEventID)
		runID, err = rereplicationContext.sendSingleWorkflowHistory(domainID, workflowID, runID, firstEventID, nextEventID)
		if err != nil {
			return err
		}
	}

	if runID == endingRunID {
		firstEventID, nextEventID := rereplicationContext.eventIDRange(runID, beginingRunID, beginingFirstEventID, endingRunID, endingNextEventID)
		_, err = rereplicationContext.sendSingleWorkflowHistory(domainID, workflowID, runID, firstEventID, nextEventID)
		return err
	}

	// we have runID being empty string
	// this means that beginingRunID to endingRunID does not have a continue as new relation ship
	// such as beginingRunID -> runID1, then runID2 (no continued as new), then runID3 -> endingRunID
	// need to work backwords using endingRunID,
	// moreover, in the above case, runID2 cannot be replicated since no one points to it

	// runIDs to be use to resend history, in reverse order
	runIDs := []string{endingRunID}
	runID = endingRunID
	for len(runID) != 0 {
		runID, err = rereplicationContext.getPrevRunID(domainID, workflowID, runID)
		if err != nil {
			return err
		}
		runIDs = append(runIDs, runID)
	}

	// the last runID append in the array is empty
	// for all the runIDs, send the history
	for index := len(runIDs) - 2; index > -1; index-- {
		runID = runIDs[index]
		firstEventID, nextEventID := rereplicationContext.eventIDRange(runID, beginingRunID, beginingFirstEventID, endingRunID, endingNextEventID)
		_, err = rereplicationContext.sendSingleWorkflowHistory(domainID, workflowID, runID, firstEventID, nextEventID)
		if err != nil {
			return err
		}
	}
	return nil
}

func (c *historyRereplicationContext) sendSingleWorkflowHistory(domainID string, workflowID string, runID string,
	firstEventID int64, nextEventID int64) (string, error) {

	if firstEventID == nextEventID {
		// this is handling the case where the first event of a workflow triggers a resend
		return "", nil
	}

	var pendingRequest *history.ReplicateRawEventsRequest // pending replication request to history, initialized to nil

	// event store version, replication
	// for each pendingRequest to history
	var eventStoreVersion int32
	var createTaskID int64
	var replicationInfo map[string]*shared.ReplicationInfo

	// TODO remove after DC migration is over
	var newestHistoryVersion *int64

	var token []byte
	for doPaging := true; doPaging; doPaging = len(token) > 0 {
		response, err := c.getHistory(domainID, workflowID, runID, firstEventID, nextEventID, token, defaultPageSize)
		if err != nil {
			return "", err
		}

<<<<<<< HEAD
=======
		eventStoreVersion = response.GetEventStoreVersion()
		createTaskID = response.GetCreateTaskId()
		replicationInfo = response.ReplicationInfo
		token = response.NextPageToken

>>>>>>> c8897be2
		if len(response.HistoryBatches) == 0 {
			// this case can happen if standby side try to fetch history events
			// from active while active's history length < standby's history length
			// due to standby containing stale history
			return "", c.handleEmptyHistory(domainID, workflowID, runID, replicationInfo)
		}

		eventStoreVersion = response.GetEventStoreVersion()
		replicationInfo = response.ReplicationInfo
		token = response.NextPageToken

		// TODO remove after DC migration is over
		currentNewestHistoryVersion := c.getLargestVersion(replicationInfo)
		if newestHistoryVersion == nil {
			newestHistoryVersion = currentNewestHistoryVersion
		}
		if newestHistoryVersion != nil && currentNewestHistoryVersion != nil {
			if *newestHistoryVersion < *currentNewestHistoryVersion {
				return "", ErrFailoverDuringResend
			}
		}

		for _, batch := range response.HistoryBatches {
			// it is intentional that the first request is nil
			// the reason is, we need to check the last request, if that request contains
			// continue as new, then new run history shall be included
			err := c.sendReplicationRawRequest(pendingRequest)
			if err != nil {
				return "", err
			}
			pendingRequest = c.createReplicationRawRequest(domainID, workflowID, runID, batch, eventStoreVersion, createTaskID, replicationInfo)
		}
	}
	// after this for loop, there shall be one request not sent yet
	// this request contains the last event, possible continue as new event
	lastBatch := pendingRequest.History
	nextRunID, err := c.getNextRunID(lastBatch)
	if err != nil {
		return "", err
	}
	if len(nextRunID) > 0 {
		// last event is continue as new
		// we need to do something special for that
		var token []byte
		pageSize := int32(1)
		response, err := c.getHistory(domainID, workflowID, nextRunID, common.FirstEventID, common.EndEventID, token, pageSize)
		if err != nil {
			return "", err
		}

		batch := response.HistoryBatches[0]

		pendingRequest.NewRunHistory = batch
		pendingRequest.NewRunEventStoreVersion = response.EventStoreVersion
		pendingRequest.NewRunCreateTaskId = response.CreateTaskId
	}

	return nextRunID, c.sendReplicationRawRequest(pendingRequest)
}

func (c *historyRereplicationContext) eventIDRange(currentRunID string,
	beginingRunID string, beginingFirstEventID int64,
	endingRunID string, endingNextEventID int64) (int64, int64) {

	if beginingRunID == endingRunID {
		return beginingFirstEventID, endingNextEventID
	}

	// beginingRunID != endingRunID

	if currentRunID == beginingRunID {
		// return all events from beginingFirstEventID to the end
		return beginingFirstEventID, common.EndEventID
	}

	if currentRunID == endingRunID {
		// return all events from the begining to endingNextEventID
		return common.FirstEventID, endingNextEventID
	}

	// for everything else, just dump the emtire history
	return common.FirstEventID, common.EndEventID
}

func (c *historyRereplicationContext) createReplicationRawRequest(
	domainID string, workflowID string, runID string,
	historyBlob *shared.DataBlob,
	eventStoreVersion int32,
	createTaskID int64,
	replicationInfo map[string]*shared.ReplicationInfo,
) *history.ReplicateRawEventsRequest {

	request := &history.ReplicateRawEventsRequest{
		DomainUUID: common.StringPtr(domainID),
		WorkflowExecution: &shared.WorkflowExecution{
			WorkflowId: common.StringPtr(workflowID),
			RunId:      common.StringPtr(runID),
		},
		ReplicationInfo:   replicationInfo,
		History:           historyBlob,
		EventStoreVersion: common.Int32Ptr(eventStoreVersion),
		CreateTaskId:      common.Int64Ptr(createTaskID),
		// NewRunHistory this will be handled separately
		// NewRunEventStoreVersion  this will be handled separately
		// NewRunCreateTaskId  this will be handled separately
	}

	return request
}

func (c *historyRereplicationContext) sendReplicationRawRequest(request *history.ReplicateRawEventsRequest) error {

	if request == nil {
		return nil
	}

	ctx, cancel := context.WithTimeout(context.Background(), c.rereplicator.replicationTimeout)
	defer func() {
		cancel()
		c.rpcCalls++
	}()
	err := c.rereplicator.historyReplicationFn(ctx, request)
	if err == nil {
		return nil
	}

	logger := c.rereplicator.logger.WithFields(bark.Fields{
		logging.TagDomainID:            request.GetDomainUUID(),
		logging.TagWorkflowExecutionID: request.WorkflowExecution.GetWorkflowId(),
		logging.TagWorkflowRunID:       request.WorkflowExecution.GetRunId(),
	})

	// sometimes there can be case when the first re-replication call
	// trigger an history reset and this reset can leave a hole in target
	// workflow, we should amend that hole and continue
	retryErr, ok := err.(*shared.RetryTaskError)
	if !ok {
		logger.WithField(logging.TagErr, err).Error("error sending history")
		return err
	}
	if c.rpcCalls > 0 {
		logger.Error("encounter RetryTaskError not in first call")
		return err
	}
	if retryErr.GetRunId() != c.beginingRunID {
		logger.Error("encounter RetryTaskError with non expected run ID")
		return err
	}
	if retryErr.GetNextEventId() >= c.beginingFirstEventID {
		logger.Error("encounter RetryTaskError with larger event ID")
		return err
	}

	_, err = c.sendSingleWorkflowHistory(c.domainID, c.workflowID, retryErr.GetRunId(),
		retryErr.GetNextEventId(), c.beginingFirstEventID)
	if err != nil {
		logger.WithField(logging.TagErr, err).Error("error sending history")
		return err
	}

	// after the amend of the missing history events after history reset, redo the request
	ctxAgain, cancelAgain := context.WithTimeout(context.Background(), c.rereplicator.replicationTimeout)
	defer cancelAgain()
	return c.rereplicator.historyReplicationFn(ctxAgain, request)
}

func (c *historyRereplicationContext) handleEmptyHistory(domainID string, workfloID string, runID string,
	replicationInfo map[string]*shared.ReplicationInfo) error {

	ri, ok := replicationInfo[c.rereplicator.targetClusterName]
	var firstEventID int64
	if !ok {
		firstEventID = common.FirstEventID
	} else {
		firstEventID = ri.GetLastEventId() + 1
	}
	_, err := c.sendSingleWorkflowHistory(
		domainID,
		workfloID,
		runID,
		firstEventID,
		common.EndEventID,
	)
	if err != nil {
		c.rereplicator.logger.WithFields(bark.Fields{
			logging.TagDomainID:            domainID,
			logging.TagWorkflowExecutionID: workfloID,
			logging.TagWorkflowRunID:       runID,
			logging.TagErr:                 err,
		}).Error("error sending history")
	}
	return err
}

func (c *historyRereplicationContext) getHistory(domainID string, workflowID string, runID string,
	firstEventID int64, nextEventID int64, token []byte, pageSize int32) (*admin.GetWorkflowExecutionRawHistoryResponse, error) {

	logger := c.rereplicator.logger.WithFields(bark.Fields{
		logging.TagDomainID:            domainID,
		logging.TagWorkflowExecutionID: workflowID,
		logging.TagWorkflowRunID:       runID,
		logging.TagFirstEventID:        firstEventID,
		logging.TagNextEventID:         nextEventID,
	})

	domainEntry, err := c.rereplicator.domainCache.GetDomainByID(domainID)
	if err != nil {
		logger.WithField(logging.TagErr, err).Error("error getting domain")
		return nil, err
	}
	domainName := domainEntry.GetInfo().Name

	ctx, cancel := context.WithTimeout(context.Background(), c.rereplicator.replicationTimeout)
	defer cancel()
	response, err := c.rereplicator.adminClient.GetWorkflowExecutionRawHistory(ctx, &admin.GetWorkflowExecutionRawHistoryRequest{
		Domain: common.StringPtr(domainName),
		Execution: &shared.WorkflowExecution{
			WorkflowId: common.StringPtr(workflowID),
			RunId:      common.StringPtr(runID),
		},
		FirstEventId:    common.Int64Ptr(firstEventID),
		NextEventId:     common.Int64Ptr(nextEventID),
		MaximumPageSize: common.Int32Ptr(pageSize),
		NextPageToken:   token,
	})

	if err != nil {
		logger.WithField(logging.TagErr, err).Error("error getting history")
		return nil, err
	}

	return response, nil
}

func (c *historyRereplicationContext) getPrevRunID(domainID string, workflowID string, runID string) (string, error) {

	var token []byte // use nil since we are only getting the first event batch, for the start event
	pageSize := int32(1)
	response, err := c.getHistory(domainID, workflowID, runID, common.FirstEventID, common.EndEventID, token, pageSize)
	if err != nil {
		if _, ok := err.(*shared.EntityNotExistsError); !ok {
			return "", err
		}
		// EntityNotExistsError error, set the run ID to "" indicating no prev run
		return "", nil
	}

	blob := response.HistoryBatches[0]
	historyEvents, err := c.deserializeBlob(blob)
	if err != nil {
		return "", err
	}

	firstEvent := historyEvents[0]
	attr := firstEvent.WorkflowExecutionStartedEventAttributes
	if attr == nil {
		// malformed first event batch
		return "", ErrFristHistoryRawEventBatch
	}
	return attr.GetContinuedExecutionRunId(), nil
}

func (c *historyRereplicationContext) getNextRunID(blob *shared.DataBlob) (string, error) {

	historyEvents, err := c.deserializeBlob(blob)
	if err != nil {
		return "", err
	}

	lastEvent := historyEvents[len(historyEvents)-1]
	attr := lastEvent.WorkflowExecutionContinuedAsNewEventAttributes
	if attr == nil {
		// either workflow has not finished, or finished but not continue as new
		return "", nil
	}
	return attr.GetNewExecutionRunId(), nil
}

func (c *historyRereplicationContext) deserializeBlob(blob *shared.DataBlob) ([]*shared.HistoryEvent, error) {

	var err error
	var historyEvents []*shared.HistoryEvent

	switch blob.GetEncodingType() {
	case shared.EncodingTypeThriftRW:
		historyEvents, err = c.rereplicator.serializer.DeserializeBatchEvents(&persistence.DataBlob{
			Encoding: common.EncodingTypeThriftRW,
			Data:     blob.Data,
		})
		if err != nil {
			return nil, err
		}
	default:
		return nil, ErrUnknownEncodingType
	}

	return historyEvents, nil
}

func (c *historyRereplicationContext) getLargestVersion(replicationInfos map[string]*shared.ReplicationInfo) *int64 {
	var largestVersion *int64
	for _, info := range replicationInfos {
		if largestVersion == nil || *largestVersion < info.GetVersion() {
			largestVersion = common.Int64Ptr(info.GetVersion())
		}
	}
	return largestVersion
}<|MERGE_RESOLUTION|>--- conflicted
+++ resolved
@@ -204,14 +204,6 @@
 			return "", err
 		}
 
-<<<<<<< HEAD
-=======
-		eventStoreVersion = response.GetEventStoreVersion()
-		createTaskID = response.GetCreateTaskId()
-		replicationInfo = response.ReplicationInfo
-		token = response.NextPageToken
-
->>>>>>> c8897be2
 		if len(response.HistoryBatches) == 0 {
 			// this case can happen if standby side try to fetch history events
 			// from active while active's history length < standby's history length
@@ -220,6 +212,7 @@
 		}
 
 		eventStoreVersion = response.GetEventStoreVersion()
+		createTaskID = response.GetCreateTaskId()
 		replicationInfo = response.ReplicationInfo
 		token = response.NextPageToken
 
